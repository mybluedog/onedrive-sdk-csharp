--- conflicted
+++ resolved
@@ -42,13 +42,8 @@
             }
 
             return new ItemRequestBuilder(
-<<<<<<< HEAD
-                string.Format("{0}:/{1}:", this.RequestUrl, path),
+                string.Format("{0}:{1}:", this.RequestUrl, path),
                 this.Client);
-=======
-                string.Format("{0}:{1}:", this.RequestUrl, path),
-                this.OneDriveClient);
->>>>>>> 0b88e546
         }
     }
 }