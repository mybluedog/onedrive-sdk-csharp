Authenticate your C# app for OneDrive
=====

To authenticate your app to use OneDrive, you need to get a `OneDriveClient`, which will handle all authentication for you, and call `AuthenticateAsync` on it. Note that if the user changes their password, your app must re-authenticate.  If you see `401` error codes, this is most likely the case. See [Error codes for the OneDrive C# SDK](errors.md) for more info.

**Note** This topic assumes that you are familiar with app authentication. For more info about authentication in OneDrive, see [Authentication for the OneDrive API](https://dev.onedrive.com/auth/readme.htm).

<<<<<<< HEAD
## Standard authentication components
=======
## Simple authentication
The easiest way to get an authenticated client is to call `GetMicrosoftAccountClient`, which returns a `OneDriveClient` object, and then call `AuthenticateAsync` on the resulting object:

```csharp
var oneDriveClient = OneDriveClient.GetMicrosoftAccountClient(
                         clientId,
                         returnUrl,
                         scopes);
                         
await oneDriveClient.AuthenticateAsync();
```

| Paramater | Description |
|:----------|:------------|
| _clientId_ | The client ID of the app. Required. |
| _returnUrl_ | A redirect URL. Required. |
| _scopes_ | Permissions that your app requires from the user. Required. |
| _client\_secret_ | The client secret created for your app. Optional. Not available for Windows Store 8.1, Windows Phone 8.1, and Universal Windows Platform (UWP) apps. |

In addition to _clientId_, _returnURL_, _scopes_, and _client\_secret_ the method takes in implementations for a credential cache, HTTP provider, and a service info provider or web authentication UI. If not provided, the default implementations of each item will be used.
>>>>>>> 0b88e546

### CredentialCache

The credential cache is an in-memory authentication cache. It supports retrieving a blob of the current cache state and initializing the cache from a blob so apps can do their own offline storage of cache data.

### IHttpProvider

The HTTP provider is responsible for sending an `HttpRequestMessage`. The default implementation uses an `HttpClient` for sending requests.

### IServiceInfoProvider

The service info provider is responsible for providing information for accessing the OneDrive service, such as an authentication provider and the base URL for the service.

### IWebAuthenticationUi

When you use the default `IServiceInfoProvider` and `IAuthenticationProvider` implementations, an `IWebAuthenticationUi` implementation is required to display authentication UI to the user. Default implementations are available for WinForms, Windows 8.1, Windows Phone 8.1, and UWP applications. If no `IWebAuthenticationUi` implementation is present, only the silent authentication flow will be used.

# Microsoft account (MSA) authentication
## Simple authentication
The easiest way to get an authenticated client is to use one of the `OneDriveClient` extensions and call `AuthenticateAsync` on the resulting client:

```csharp
var oneDriveClient = OneDriveClient.GetMicrosoftAccountClient(
                         clientId,
                         returnUrl,
                         scopes);
                         
await oneDriveClient.AuthenticateAsync();
```

In addition to client ID, return URL, scopes, and client secret the method takes in implementations for a credential cache, HTTP provider, and a service info provider or web authentication UI. If not provided, the default implementations of each item will be used.

## Authentication for WinForms

```csharp
var oneDriveClient = OneDriveClient.GetMicrosoftAccountClient(
                         clientId,
                         returnUrl,
                         scopes,
                         webAuthenticationUi: new FormsWebAuthenticationUi());
                         
await oneDriveClient.AuthenticateAsync();
```

## Windows 8.1, Windows Phone 8.1, and UWP

The OneDriveClient extensions are available based on the build target of the project. For Windows 8.1, Windows Phone 8.1, and UWP projects, there are three available methods depending on which Windows authentication API is used to retrieve a client:

* `GetClientUsingOnlineIdAuthenticator`
* `GetClientUsingWebAuthenticationBroker`
* `GetUniversalClient`

`GetUniversalClient` calls `GetClientUsingOnlineIdAuthenticator` internally, using the [OnlineIdAuthenticator](https://msdn.microsoft.com/en-us/library/windows/apps/windows.security.authentication.onlineid.onlineidauthenticator.aspx) for authentication. `GetClientUsingWebAuthenticationBroker` uses the [WebAuthenticationBroker](https://msdn.microsoft.com/en-us/library/windows/apps/windows.security.authentication.web.webauthenticationbroker.aspx) in SSO (single sign-on) mode for authentication.

Authentication with both the `OnlineIdAuthenticator` and `WebAuthenticationBroker` requires that your app is associated with the Windows Store first.

### Authentication using OnlineIdAuthenticator

```csharp
var oneDriveClient = OneDriveClientExtensions.GetClientUsingOnlineIdAuthenticator(scopes);
                         
await oneDriveClient.AuthenticateAsync();
```

### Authentication using WebAuthenticationBroker

```csharp
var oneDriveClient = OneDriveClientExtensions.GetClientUsingWebAuthenticationBroker(
                         appId,
                         scopes);
                         
await oneDriveClient.AuthenticateAsync();
```

## Signing out

To sign out you can call:

```csharp
await oneDriveClient.SignOutAsync();
```

# Azure Active Directory (AAD) authentication

The SDK uses [ADAL](https://github.com/AzureAD/azure-activedirectory-library-for-dotnet) for authentication against AAD. Implementations are available for WinForms, Windows 8.1, and UWP apps. Due to technical limitations, Windows Phone 8.1 is **not** supported.

## Caching credentials

Since ADAL has its own caching model, AAD authentication has its own CredentialCache implementation for caching, the AdalCredentialCache, that wraps the ADAL caching functionality. The mechanisms for interacting with the cache are the same as with Credential Cache but it can only be used for AAD credential caching. If a CredentialCache is provided that is not an AdalCredentialCache operations will bypass writing to it.

## Authentication using the discovery service

In the case where the OneDrive for Business API endpoint and resource ID aren't known it is possible to authenticate using the [discovery service](https://msdn.microsoft.com/en-us/office/office365/howto/discover-service-endpoints).

```csharp
var oneDriveClient = BusinessClientExtensions.GetActiveDirectoryClient(clientId, returnUrl);
                         
await oneDriveClient.AuthenticateAsync();
```

## Authentication using the OneDrive for Business API endpoint and resource ID

If the OneDrive for Business API endpoint and resource ID are already known they can be provided to the client and authentication will not route through the discovery service.

```csharp
var oneDriveClient = BusinessClientExtensions.GetActiveDirectoryClient(
                        clientId,
                        returnUrl,
                        oneDriveApiEndpoint,
                        serviceResourceId)

await oneDriveClient.AuthenticateAsync();
```

## Signing out

To sign out you can call:

```csharp
await oneDriveClient.SignOutAsync();
```<|MERGE_RESOLUTION|>--- conflicted
+++ resolved
@@ -5,20 +5,9 @@
 
 **Note** This topic assumes that you are familiar with app authentication. For more info about authentication in OneDrive, see [Authentication for the OneDrive API](https://dev.onedrive.com/auth/readme.htm).
 
-<<<<<<< HEAD
 ## Standard authentication components
-=======
-## Simple authentication
-The easiest way to get an authenticated client is to call `GetMicrosoftAccountClient`, which returns a `OneDriveClient` object, and then call `AuthenticateAsync` on the resulting object:
 
-```csharp
-var oneDriveClient = OneDriveClient.GetMicrosoftAccountClient(
-                         clientId,
-                         returnUrl,
-                         scopes);
-                         
-await oneDriveClient.AuthenticateAsync();
-```
+Various helper methods are available for constructing a client. All of them take a set of standard parameters:
 
 | Paramater | Description |
 |:----------|:------------|
@@ -28,7 +17,6 @@
 | _client\_secret_ | The client secret created for your app. Optional. Not available for Windows Store 8.1, Windows Phone 8.1, and Universal Windows Platform (UWP) apps. |
 
 In addition to _clientId_, _returnURL_, _scopes_, and _client\_secret_ the method takes in implementations for a credential cache, HTTP provider, and a service info provider or web authentication UI. If not provided, the default implementations of each item will be used.
->>>>>>> 0b88e546
 
 ### CredentialCache
 
@@ -59,8 +47,6 @@
 await oneDriveClient.AuthenticateAsync();
 ```
 
-In addition to client ID, return URL, scopes, and client secret the method takes in implementations for a credential cache, HTTP provider, and a service info provider or web authentication UI. If not provided, the default implementations of each item will be used.
-
 ## Authentication for WinForms
 
 ```csharp
@@ -75,7 +61,7 @@
 
 ## Windows 8.1, Windows Phone 8.1, and UWP
 
-The OneDriveClient extensions are available based on the build target of the project. For Windows 8.1, Windows Phone 8.1, and UWP projects, there are three available methods depending on which Windows authentication API is used to retrieve a client:
+The OneDriveClient extensions available are based on the build target of the project. For Windows 8.1, Windows Phone 8.1, and UWP projects, there are three available methods depending on which Windows authentication API is used to retrieve a client:
 
 * `GetClientUsingOnlineIdAuthenticator`
 * `GetClientUsingWebAuthenticationBroker`
